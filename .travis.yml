language: c
sudo: false

compiler:
  - gcc
  - clang

addons:
    apt:
        packages:
            - libjudy-dev
            - libvorbis-dev
            - libportaudio-dev
            - libtalloc-dev

script:
<<<<<<< HEAD
        - make -j2 -k check quiet=1
=======
        - make config.h
        - make -j2
        - make -k check
>>>>>>> 9dbf8b3f
<|MERGE_RESOLUTION|>--- conflicted
+++ resolved
@@ -14,10 +14,5 @@
             - libtalloc-dev
 
 script:
-<<<<<<< HEAD
-        - make -j2 -k check quiet=1
-=======
-        - make config.h
-        - make -j2
-        - make -k check
->>>>>>> 9dbf8b3f
+    - make -j2 -k quiet=1
+    - make -k check quiet=1