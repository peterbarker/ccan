<<<<<<< HEAD
# Makefile for CCAN

# 'make quiet=1' builds silently
QUIETEN.1 := @
PRE := $(QUIETEN.$(quiet))

all::

# Our flags for building
WARN_CFLAGS := -Wall -Wstrict-prototypes -Wold-style-definition -Wundef \
 -Wmissing-prototypes -Wmissing-declarations -Wpointer-arith -Wwrite-strings
DEP_CFLAGS = -MMD -MP -MF$(@:%=%.d) -MT$@
CCAN_CFLAGS := -g3 -ggdb $(WARN_CFLAGS) -DCCAN_STR_DEBUG=1 -I. $(CFLAGS)

# Anything with an _info file is a module ...
INFO_SRCS := $(wildcard ccan/*/_info ccan/*/*/_info)
ALL_INFOS := $(INFO_SRCS:%_info=%info)
ALL_MODULES := $(ALL_INFOS:%/info=%)

# ... Except stuff that needs external dependencies, which we exclude
EXCLUDE := altstack generator jmap jset nfs ogg_to_pcm tal/talloc wwviaudio
MODULES:= $(filter-out $(EXCLUDE:%=ccan/%), $(ALL_MODULES))

# Sources are C files in each module, objects the resulting .o files
SRCS := $(wildcard $(MODULES:%=%/*.c))
OBJS := $(SRCS:%.c=%.o)
DEPS := $(OBJS:%=%.d)

# We build all object files using our CCAN_CFLAGS, after config.h
%.o : %.c config.h
	$(PRE)$(CC) $(CCAN_CFLAGS) $(DEP_CFLAGS) -c $< -o $@

# _info files are compiled into executables and don't need dependencies
%info : %_info config.h
	$(PRE)$(CC) $(CCAN_CFLAGS) -I. -o $@ -x c $<

# config.h is built by configurator which has no ccan dependencies
CONFIGURATOR := tools/configurator/configurator
$(CONFIGURATOR): $(CONFIGURATOR).c
	$(PRE)$(CC) $(CCAN_CFLAGS) $(DEP_CFLAGS) $< -o $@
config.h: $(CONFIGURATOR) Makefile
	$(PRE)$(CONFIGURATOR) $(CC) $(CCAN_CFLAGS) >$@.tmp && mv $@.tmp $@

# Tools
TOOLS := tools/ccan_depends tools/doc_extract tools/namespacize tools/modfiles
TOOLS_SRCS := $(filter-out $(TOOLS:%=%.c), $(wildcard tools/*.c))
TOOLS_DEPS := $(TOOLS_SRCS:%.c=%.d) $(TOOLS:%=%.d)
TOOLS_CCAN_MODULES := err foreach hash htable list noerr opt rbuf \
    read_write_all str take tal tal/grab_file tal/link tal/path tal/str time
TOOLS_CCAN_SRCS := $(wildcard $(TOOLS_CCAN_MODULES:%=ccan/%/*.c))
TOOLS_OBJS := $(TOOLS_SRCS:%.c=%.o) $(TOOLS_CCAN_SRCS:%.c=%.o)
tools/% : tools/%.c $(TOOLS_OBJS)
	$(PRE)$(CC) $(CCAN_CFLAGS) $(DEP_CFLAGS) $< $(TOOLS_OBJS) -lm -o $@

# ccanlint
LINT := tools/ccanlint/ccanlint
LINT_OPTS.ok := -s
LINT_OPTS.fast.ok := -s -x tests_pass_valgrind -x tests_compile_coverage
LINT_SRCS := $(filter-out $(LINT).c, $(wildcard tools/ccanlint/*.c tools/ccanlint/tests/*.c))
LINT_DEPS := $(LINT_SRCS:%.c=%.d) $(LINT).d
LINT_CCAN_MODULES := asort autodata dgraph ilog lbalance ptr_valid strmap
LINT_CCAN_SRCS := $(wildcard $(LINT_CCAN_MODULES:%=ccan/%/*.c))
LINT_OBJS := $(LINT_SRCS:%.c=%.o) $(LINT_CCAN_SRCS:%.c=%.o) $(TOOLS_OBJS)
$(LINT): $(LINT).c $(LINT_OBJS)
	$(PRE)$(CC) $(CCAN_CFLAGS) $(DEP_CFLAGS) $(LINT).c $(LINT_OBJS) -lm -o $@

# We generate dependencies for tests into a .d file
%/.d: %/info tools/gen_deps.sh tools/ccan_depends
	$(PRE)tools/gen_deps.sh $* > $@ || rm -f $@
TEST_DEPS := $(MODULES:%=%/.d)

# We produce .ok files when the tests succeed
%.ok: $(LINT)
	$(PRE)$(LINT) $(LINT_OPTS$(notdir $@)) --deps-fail-ignore $(LINTFLAGS) $(dir $*) && touch $@

check: $(MODULES:%=%/.ok)
fastcheck: $(MODULES:%=%/.fast.ok)
fullcheck: $(MODULES:%=%/.full.ok)

ifeq ($(strip $(filter clean config.h, $(MAKECMDGOALS))),)
-include $(DEPS) $(LINT_DEPS) $(TOOLS_DEPS) $(TEST_DEPS)
endif

# Default target: object files, info files and tools
all:: $(OBJS) $(ALL_INFOS) $(CONFIGURATOR) $(LINT) $(TOOLS)

.PHONY: clean TAGS
clean:
	$(PRE)find . -name "*.d" -o -name "*.o" -o -name "*.ok" | xargs -n 256 rm -f
	$(PRE)rm -f $(CONFIGURATOR) $(LINT) $(TOOLS) TAGS config.h config.h.d $(ALL_INFOS)

# 'make TAGS' builds etags
TAGS:
	$(PRE)find * -name '*.[ch]' | xargs etags
=======
# Hacky makefile to compile everything and run the tests in some kind
# of sane order.

# Main targets:
# 
# check: run tests on all ccan modules (use 'make check V=--verbose' for more)
#        Includes building libccan.a.
# libccan.a: A library with all the ccan modules in it.
# tools: build useful tools in tools/ dir.
#        Especially tools/ccanlint/ccanlint and tools/namespacize.
# distclean: destroy everything back to pristine state

# Where make scores puts the results
SCOREDIR=scores/$(shell whoami)/$(shell uname -s)-$(shell uname -m)-$(CC)-$(shell git describe --always --dirty)
CCANLINT=tools/ccanlint/ccanlint --deps-fail-ignore
CCANLINT_FAST=$(CCANLINT) -x tests_pass_valgrind -x tests_compile_coverage

default: all_info libccan.a

ALL_DEPENDS=$(patsubst %, ccan/%/.depends, $(MODS))

# By default, we skip modules with external deps (or plaform specific)
MODS_EXCLUDE:=altstack generator jmap jset nfs ogg_to_pcm tal/talloc wwviaudio
# This randomly fails, and reliably fails under Jenkins :(
MODS_FLAKY:=altstack
MODS_RELIABLE=$(filter-out $(MODS_FLAKY),$(MODS))

include Makefile-ccan

fastcheck: $(MODS_RELIABLE:%=summary-fastcheck/%)

check: $(MODS_RELIABLE:%=summary-check/%)

distclean: clean
	rm -f $(ALL_DEPENDS)

scores: $(SCOREDIR)/SUMMARY

$(SCOREDIR)/SUMMARY: $(MODS:%=$(SCOREDIR)/%.score)
	git describe --always > $@
	uname -a >> $@
	$(CC) -v >> $@
	cat $^ | grep 'Total score:' >> $@

$(SCOREDIR)/%.score: ccan/%/_info tools/ccanlint/ccanlint $(OBJFILES)
	mkdir -p `dirname $@`
	$(CCANLINT) -v -s ccan/$* > $@ || true

$(ALL_DEPENDS): %/.depends: %/_info tools/ccan_depends
	tools/ccan_depends $* > $@ || ( rm -f $@; exit 1 )

# Actual dependencies are created in inter-depends
check/%: tools/ccanlint/ccanlint
	$(CCANLINT) ccan/$*

fastcheck/%: tools/ccanlint/ccanlint
	$(CCANLINT_FAST) ccan/$*

# Doesn't test dependencies, doesn't print verbose fail results.
summary-check/%: tools/ccanlint/ccanlint $(OBJFILES)
	$(CCANLINT) -s ccan/$*

summary-fastcheck/%: tools/ccanlint/ccanlint $(OBJFILES)
	$(CCANLINT_FAST) -s ccan/$*

ccan/%/info: ccan/%/_info config.h
	$(CC) $(CCAN_CFLAGS) -I. -o $@ $(CFLAGS_FORCE_C_SOURCE) $<

all_info: $(MODS:%=ccan/%/info)

clean: tools-clean
	rm -f `find * -name '*.o'` `find * -name '.depends'` `find * -name '*.a'`  `find * -name info` `find * -name '*.d'` `find ccan -name '*-Makefile'`
	rm -f config.h
	rm -f inter-depends lib-depends test-depends

# Creates a dependency from the tests to the object files which it needs.
inter-depends: $(ALL_DEPENDS) Makefile
	for f in $(ALL_DEPENDS); do echo check-$$(basename $$(dirname $$f) ): $$(for dir in $$(cat $$f) $$(dirname $$f); do [ "$$(echo $$dir/*.c)" = "$$dir/*.c" ] || echo ccan/"$$(basename $$dir)".o; done); done > $@

# Creates dependencies between tests, so if foo depends on bar, bar is tested
# first 
test-depends: $(ALL_DEPENDS) Makefile
	for f in $(ALL_DEPENDS); do echo check/`basename \`dirname $$f\``: `sed -n 's,ccan/\(.*\),check/\1,p' < $$f`; done > $@

TAGS: FORCE
	find * -name '*.[ch]' | xargs etags

FORCE:

# Ensure we don't end up with empty file if configurator fails!
config.h: tools/configurator/configurator Makefile Makefile-ccan
	tools/configurator/configurator $(CC) $(CCAN_CFLAGS) > $@.tmp && mv $@.tmp $@

include tools/Makefile
-include inter-depends
-include test-depends
-include Makefile-web
>>>>>>> 9dbf8b3f
<|MERGE_RESOLUTION|>--- conflicted
+++ resolved
@@ -1,4 +1,3 @@
-<<<<<<< HEAD
 # Makefile for CCAN
 
 # 'make quiet=1' builds silently
@@ -12,6 +11,7 @@
  -Wmissing-prototypes -Wmissing-declarations -Wpointer-arith -Wwrite-strings
 DEP_CFLAGS = -MMD -MP -MF$(@:%=%.d) -MT$@
 CCAN_CFLAGS := -g3 -ggdb $(WARN_CFLAGS) -DCCAN_STR_DEBUG=1 -I. $(CFLAGS)
+CFLAGS_FORCE_C_SOURCE := -x c
 
 # Anything with an _info file is a module ...
 INFO_SRCS := $(wildcard ccan/*/_info ccan/*/*/_info)
@@ -33,7 +33,7 @@
 
 # _info files are compiled into executables and don't need dependencies
 %info : %_info config.h
-	$(PRE)$(CC) $(CCAN_CFLAGS) -I. -o $@ -x c $<
+	$(PRE)$(CC) $(CCAN_CFLAGS) -I. -o $@ $(CFLAGS_FORCE_C_SOURCE) $<
 
 # config.h is built by configurator which has no ccan dependencies
 CONFIGURATOR := tools/configurator/configurator
@@ -92,103 +92,4 @@
 
 # 'make TAGS' builds etags
 TAGS:
-	$(PRE)find * -name '*.[ch]' | xargs etags
-=======
-# Hacky makefile to compile everything and run the tests in some kind
-# of sane order.
-
-# Main targets:
-# 
-# check: run tests on all ccan modules (use 'make check V=--verbose' for more)
-#        Includes building libccan.a.
-# libccan.a: A library with all the ccan modules in it.
-# tools: build useful tools in tools/ dir.
-#        Especially tools/ccanlint/ccanlint and tools/namespacize.
-# distclean: destroy everything back to pristine state
-
-# Where make scores puts the results
-SCOREDIR=scores/$(shell whoami)/$(shell uname -s)-$(shell uname -m)-$(CC)-$(shell git describe --always --dirty)
-CCANLINT=tools/ccanlint/ccanlint --deps-fail-ignore
-CCANLINT_FAST=$(CCANLINT) -x tests_pass_valgrind -x tests_compile_coverage
-
-default: all_info libccan.a
-
-ALL_DEPENDS=$(patsubst %, ccan/%/.depends, $(MODS))
-
-# By default, we skip modules with external deps (or plaform specific)
-MODS_EXCLUDE:=altstack generator jmap jset nfs ogg_to_pcm tal/talloc wwviaudio
-# This randomly fails, and reliably fails under Jenkins :(
-MODS_FLAKY:=altstack
-MODS_RELIABLE=$(filter-out $(MODS_FLAKY),$(MODS))
-
-include Makefile-ccan
-
-fastcheck: $(MODS_RELIABLE:%=summary-fastcheck/%)
-
-check: $(MODS_RELIABLE:%=summary-check/%)
-
-distclean: clean
-	rm -f $(ALL_DEPENDS)
-
-scores: $(SCOREDIR)/SUMMARY
-
-$(SCOREDIR)/SUMMARY: $(MODS:%=$(SCOREDIR)/%.score)
-	git describe --always > $@
-	uname -a >> $@
-	$(CC) -v >> $@
-	cat $^ | grep 'Total score:' >> $@
-
-$(SCOREDIR)/%.score: ccan/%/_info tools/ccanlint/ccanlint $(OBJFILES)
-	mkdir -p `dirname $@`
-	$(CCANLINT) -v -s ccan/$* > $@ || true
-
-$(ALL_DEPENDS): %/.depends: %/_info tools/ccan_depends
-	tools/ccan_depends $* > $@ || ( rm -f $@; exit 1 )
-
-# Actual dependencies are created in inter-depends
-check/%: tools/ccanlint/ccanlint
-	$(CCANLINT) ccan/$*
-
-fastcheck/%: tools/ccanlint/ccanlint
-	$(CCANLINT_FAST) ccan/$*
-
-# Doesn't test dependencies, doesn't print verbose fail results.
-summary-check/%: tools/ccanlint/ccanlint $(OBJFILES)
-	$(CCANLINT) -s ccan/$*
-
-summary-fastcheck/%: tools/ccanlint/ccanlint $(OBJFILES)
-	$(CCANLINT_FAST) -s ccan/$*
-
-ccan/%/info: ccan/%/_info config.h
-	$(CC) $(CCAN_CFLAGS) -I. -o $@ $(CFLAGS_FORCE_C_SOURCE) $<
-
-all_info: $(MODS:%=ccan/%/info)
-
-clean: tools-clean
-	rm -f `find * -name '*.o'` `find * -name '.depends'` `find * -name '*.a'`  `find * -name info` `find * -name '*.d'` `find ccan -name '*-Makefile'`
-	rm -f config.h
-	rm -f inter-depends lib-depends test-depends
-
-# Creates a dependency from the tests to the object files which it needs.
-inter-depends: $(ALL_DEPENDS) Makefile
-	for f in $(ALL_DEPENDS); do echo check-$$(basename $$(dirname $$f) ): $$(for dir in $$(cat $$f) $$(dirname $$f); do [ "$$(echo $$dir/*.c)" = "$$dir/*.c" ] || echo ccan/"$$(basename $$dir)".o; done); done > $@
-
-# Creates dependencies between tests, so if foo depends on bar, bar is tested
-# first 
-test-depends: $(ALL_DEPENDS) Makefile
-	for f in $(ALL_DEPENDS); do echo check/`basename \`dirname $$f\``: `sed -n 's,ccan/\(.*\),check/\1,p' < $$f`; done > $@
-
-TAGS: FORCE
-	find * -name '*.[ch]' | xargs etags
-
-FORCE:
-
-# Ensure we don't end up with empty file if configurator fails!
-config.h: tools/configurator/configurator Makefile Makefile-ccan
-	tools/configurator/configurator $(CC) $(CCAN_CFLAGS) > $@.tmp && mv $@.tmp $@
-
-include tools/Makefile
--include inter-depends
--include test-depends
--include Makefile-web
->>>>>>> 9dbf8b3f
+	$(PRE)find * -name '*.[ch]' | xargs etags